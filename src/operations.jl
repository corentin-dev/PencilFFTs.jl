--- conflicted
+++ resolved
@@ -37,15 +37,10 @@
 
         # TODO can I fuse transform + scaling into one operation? (maybe using
         # callbacks?)
-<<<<<<< HEAD
         _apply_plans!(Val(FFTW.BACKWARD), p, dst, src, plans...)
-        ldiv!(p.scale_factor, dst)  # normalise transform
-=======
-        _apply_plans!(Val(FFTW.BACKWARD), dst, src, p, plans...)
 
         # Normalise transform
         @timeit_debug p.timer "normalise" ldiv!(p.scale_factor, dst)
->>>>>>> b72a8138
     end
 end
 
